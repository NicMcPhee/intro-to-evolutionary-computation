--- conflicted
+++ resolved
@@ -1,26 +1,7 @@
 (ns intro-to-ec.game-2048)
 
-<<<<<<< HEAD
 "Setup start state"
 (def blank-board [0 0 0 0 0 0 0 0 0 0 0 0 0 0 0 0])
-=======
-; intro-to-ec.game-2048=>
-; (reduce (fn [b m] (update b :board m)) blank-game [move-left move-down])
-; {:board (0 0 0 0 2 0 0 0 1 0 0 0 2 1 0 0), :score 0}
-
-; intro-to-ec.game-2048=>
-; (print-board (:board (update (update blank-game :board move-left) :board move-down)))
-; (0 0 0 0)
-; (2 0 0 0)
-; (1 0 0 0)
-; (2 1 0 0)
-; nil
-
-(def blank-board [1 1 1 0 
-                  1 0 0 0 
-                  2 0 0 0 
-                  0 0 0 0])
->>>>>>> fcba44d1
 
 (def blank-game {:score 0
                  :board blank-board})
